<<<<<<< HEAD
import { BrowserServerBackend } from '../browser-server-backend.js';
import type { FullConfig } from '../config.js';
import { start } from '../mcp/transport.js';
import { ExtensionContextFactory } from './extension-context-factory.js';
export async function runWithExtension(config: FullConfig) {
  const contextFactory = new ExtensionContextFactory(
    config.browser.launchOptions.channel ?? 'chrome'
  );
  const serverBackendFactory = () =>
    new BrowserServerBackend(config, [contextFactory]);
  await start(serverBackendFactory, config.server);
}
export function createExtensionContextFactory(config: FullConfig) {
  return new ExtensionContextFactory(
    config.browser.launchOptions.channel ?? 'chrome'
  );
=======
/**
 * Copyright (c) Microsoft Corporation.
 *
 * Licensed under the Apache License, Version 2.0 (the "License");
 * you may not use this file except in compliance with the License.
 * You may obtain a copy of the License at
 *
 * http://www.apache.org/licenses/LICENSE-2.0
 *
 * Unless required by applicable law or agreed to in writing, software
 * distributed under the License is distributed on an "AS IS" BASIS,
 * WITHOUT WARRANTIES OR CONDITIONS OF ANY KIND, either express or implied.
 * See the License for the specific language governing permissions and
 * limitations under the License.
 */

import { ExtensionContextFactory } from './extensionContextFactory.js';
import { BrowserServerBackend } from '../browserServerBackend.js';
import { InProcessClientFactory } from '../inProcessClient.js';
import * as mcpTransport from '../mcp/transport.js';

import type { FullConfig } from '../config.js';
import type { ClientFactory } from '../mcp/proxyBackend.js';

export async function runWithExtension(config: FullConfig) {
  const contextFactory = createExtensionContextFactory(config);
  const serverBackendFactory = () => new BrowserServerBackend(config, contextFactory);
  await mcpTransport.start(serverBackendFactory, config.server);
}

export function createExtensionClientFactory(config: FullConfig): ClientFactory {
  return new InProcessClientFactory(createExtensionContextFactory(config), config);
}


function createExtensionContextFactory(config: FullConfig) {
  return new ExtensionContextFactory(config.browser.launchOptions.channel || 'chrome', config.browser.userDataDir);
>>>>>>> f010164b
}<|MERGE_RESOLUTION|>--- conflicted
+++ resolved
@@ -1,57 +1,30 @@
-<<<<<<< HEAD
 import { BrowserServerBackend } from '../browser-server-backend.js';
 import type { FullConfig } from '../config.js';
+import { InProcessClientFactory } from '../inProcessClient.js';
+import type { ClientFactory } from '../mcp/proxyBackend.js';
 import { start } from '../mcp/transport.js';
 import { ExtensionContextFactory } from './extension-context-factory.js';
-export async function runWithExtension(config: FullConfig) {
-  const contextFactory = new ExtensionContextFactory(
-    config.browser.launchOptions.channel ?? 'chrome'
-  );
-  const serverBackendFactory = () =>
-    new BrowserServerBackend(config, [contextFactory]);
-  await start(serverBackendFactory, config.server);
-}
-export function createExtensionContextFactory(config: FullConfig) {
-  return new ExtensionContextFactory(
-    config.browser.launchOptions.channel ?? 'chrome'
-  );
-=======
-/**
- * Copyright (c) Microsoft Corporation.
- *
- * Licensed under the Apache License, Version 2.0 (the "License");
- * you may not use this file except in compliance with the License.
- * You may obtain a copy of the License at
- *
- * http://www.apache.org/licenses/LICENSE-2.0
- *
- * Unless required by applicable law or agreed to in writing, software
- * distributed under the License is distributed on an "AS IS" BASIS,
- * WITHOUT WARRANTIES OR CONDITIONS OF ANY KIND, either express or implied.
- * See the License for the specific language governing permissions and
- * limitations under the License.
- */
-
-import { ExtensionContextFactory } from './extensionContextFactory.js';
-import { BrowserServerBackend } from '../browserServerBackend.js';
-import { InProcessClientFactory } from '../inProcessClient.js';
-import * as mcpTransport from '../mcp/transport.js';
-
-import type { FullConfig } from '../config.js';
-import type { ClientFactory } from '../mcp/proxyBackend.js';
 
 export async function runWithExtension(config: FullConfig) {
   const contextFactory = createExtensionContextFactory(config);
-  const serverBackendFactory = () => new BrowserServerBackend(config, contextFactory);
-  await mcpTransport.start(serverBackendFactory, config.server);
+  const factories = [contextFactory];
+  const serverBackendFactory = () =>
+    new BrowserServerBackend(config, factories);
+  await start(serverBackendFactory, config.server);
 }
 
-export function createExtensionClientFactory(config: FullConfig): ClientFactory {
-  return new InProcessClientFactory(createExtensionContextFactory(config), config);
+export function createExtensionClientFactory(
+  config: FullConfig
+): ClientFactory {
+  return new InProcessClientFactory(
+    createExtensionContextFactory(config),
+    config
+  );
 }
 
-
-function createExtensionContextFactory(config: FullConfig) {
-  return new ExtensionContextFactory(config.browser.launchOptions.channel || 'chrome', config.browser.userDataDir);
->>>>>>> f010164b
+export function createExtensionContextFactory(config: FullConfig) {
+  return new ExtensionContextFactory(
+    config.browser.launchOptions.channel || 'chrome',
+    config.browser.userDataDir
+  );
 }