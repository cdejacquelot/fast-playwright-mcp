--- conflicted
+++ resolved
@@ -26,11 +26,11 @@
   tools(): ToolSchema[] {
     return this._tools.map((tool) => tool.schema as ToolSchema);
   }
-<<<<<<< HEAD
+
   async callTool(
-    schema: ToolSchema,
-    parsedArguments: Record<string, unknown>
-  ): Promise<ToolResponse> {
+    schema: mcpServer.ToolSchema<any>,
+    rawArguments: any
+  ): Promise<mcpServer.ToolResponse> {
     const tool = this._tools.find((t) => t.schema.name === schema.name);
     if (!tool) {
       throw new Error(`Tool not found: ${schema.name}`);
@@ -38,16 +38,8 @@
     if (!this._context) {
       throw new Error('Context not initialized');
     }
-    // Since we found the tool by schema name, the parsedArguments should match the tool's input schema
-    // biome-ignore lint/suspicious/noExplicitAny: Tools have different parameter types
-    return await tool.handle(this._context, parsedArguments as any);
-=======
-
-  async callTool(schema: mcpServer.ToolSchema<any>, rawArguments: any): Promise<mcpServer.ToolResponse> {
-    const tool = this._tools.find(tool => tool.schema.name === schema.name)!;
     const parsedArguments = schema.inputSchema.parse(rawArguments || {});
-    return await tool.handle(this._context!, parsedArguments);
->>>>>>> f010164b
+    return await tool.handle(this._context, parsedArguments);
   }
   serverClosed() {
     this._context?.close().catch(() => {
