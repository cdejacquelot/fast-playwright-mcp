--- conflicted
+++ resolved
@@ -25,94 +25,41 @@
     ? 'c:\\non\\existent\\folder'
     : '/non/existent/folder';
 
-<<<<<<< HEAD
-test('should use separate user data by root path', async ({
-  startClient,
-  server,
-}, testInfo) => {
-  const { client } = await startClient({
-    clientName: 'Visual Studio Code', // Simulate VS Code client, roots only work with it
-    roots: [
-      {
-        name: 'test',
-        uri: `file://${p.replace(/\\/g, '/')}`,
-      },
-    ],
-  });
-=======
 for (const mode of ['default', 'proxy']) {
   const extraArgs = mode === 'proxy' ? ['--connect-tool'] : [];
->>>>>>> 1fb28782
 
   test.describe(`${mode} mode`, () => {
-    test('should use separate user data by root path', async ({ startClient, server }, testInfo) => {
+    test('should use separate user data by root path', async ({
+      startClient,
+      server,
+    }, testInfo) => {
       const { client } = await startClient({
         args: extraArgs,
         clientName: 'Visual Studio Code', // Simulate VS Code client, roots only work with it
         roots: [
           {
             name: 'test',
-            uri: 'file://' + p.replace(/\\/g, '/'),
-          }
+            uri: `file://${p.replace(/\\/g, '/')}`,
+          },
         ],
       });
 
-<<<<<<< HEAD
-  const hash = createHash(p);
-  const [file] = await fs.promises.readdir(
-    testInfo.outputPath('ms-playwright')
-  );
-  expect(file).toContain(hash);
-});
-
-test('check that trace is saved in workspace', async ({
-  startClient,
-  server,
-}, testInfo) => {
-  const rootPath = testInfo.outputPath('workspace');
-  const { client } = await startClient({
-    args: ['--save-trace'],
-    clientName: 'Visual Studio Code - Insiders', // Simulate VS Code client, roots only work with it
-    roots: [
-      {
-        name: 'workspace',
-        uri: pathToFileURL(rootPath).toString(),
-      },
-    ],
-  });
-
-  expect(
-    await client.callTool({
-      name: 'browser_navigate',
-      arguments: {
-        url: server.HELLO_WORLD,
-        expectation: {
-          includeCode: true,
-        },
-      },
-    })
-  ).toHaveResponse({
-    code: expect.stringContaining(`page.goto('http://localhost`),
-  });
-
-  const [file] = await fs.promises.readdir(
-    path.join(rootPath, '.playwright-mcp')
-  );
-  expect(file).toContain('traces');
-});
-=======
       await client.callTool({
         name: 'browser_navigate',
         arguments: { url: server.HELLO_WORLD },
       });
 
       const hash = createHash(p);
-      const [file] = await fs.promises.readdir(testInfo.outputPath('ms-playwright'));
+      const [file] = await fs.promises.readdir(
+        testInfo.outputPath('ms-playwright')
+      );
       expect(file).toContain(hash);
     });
 
-
-    test('check that trace is saved in workspace', async ({ startClient, server, mcpMode }, testInfo) => {
+    test('check that trace is saved in workspace', async ({
+      startClient,
+      server,
+    }, testInfo) => {
       const rootPath = testInfo.outputPath('workspace');
       const { client } = await startClient({
         args: ['--save-trace', ...extraArgs],
@@ -125,16 +72,24 @@
         ],
       });
 
-      expect(await client.callTool({
-        name: 'browser_navigate',
-        arguments: { url: server.HELLO_WORLD },
-      })).toHaveResponse({
+      expect(
+        await client.callTool({
+          name: 'browser_navigate',
+          arguments: {
+            url: server.HELLO_WORLD,
+            expectation: {
+              includeCode: true,
+            },
+          },
+        })
+      ).toHaveResponse({
         code: expect.stringContaining(`page.goto('http://localhost`),
       });
 
-      const [file] = await fs.promises.readdir(path.join(rootPath, '.playwright-mcp'));
+      const [file] = await fs.promises.readdir(
+        path.join(rootPath, '.playwright-mcp')
+      );
       expect(file).toContain('traces');
     });
   });
-}
->>>>>>> 1fb28782
+}