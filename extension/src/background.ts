/**
 * Copyright (c) Microsoft Corporation.
 *
 * Licensed under the Apache License, Version 2.0 (the "License");
 * you may not use this file except in compliance with the License.
 * You may obtain a copy of the License at
 *
 * http://www.apache.org/licenses/LICENSE-2.0
 *
 * Unless required by applicable law or agreed to in writing, software
 * distributed under the License is distributed on an "AS IS" BASIS,
 * WITHOUT WARRANTIES OR CONDITIONS OF ANY KIND, either express or implied.
 * See the License for the specific language governing permissions and
 * limitations under the License.
 */

import { debugLog, RelayConnection } from './relay-connection.js';

<<<<<<< HEAD
type PageMessage =
  | {
      type: 'connectToMCPRelay';
      mcpRelayUrl: string;
      tabId: number;
      windowId: number;
    }
  | {
      type: 'getTabs';
    };
=======
type PageMessage = {
  type: 'connectToMCPRelay';
  mcpRelayUrl: string;
} | {
  type: 'getTabs';
} | {
  type: 'connectToTab';
  tabId: number;
  windowId: number;
  mcpRelayUrl: string;
} | {
  type: 'getConnectionStatus';
} | {
  type: 'disconnect';
};
>>>>>>> f010164b

class TabShareExtension {
  private _activeConnection: RelayConnection | undefined;
  private _connectedTabId: number | null = null;
  private _pendingTabSelection = new Map<number, { connection: RelayConnection, timerId?: number }>();

  constructor() {
    chrome.tabs.onRemoved.addListener(this._onTabRemoved.bind(this));
    chrome.tabs.onUpdated.addListener(this._onTabUpdated.bind(this));
    chrome.tabs.onActivated.addListener(this._onTabActivated.bind(this));
    chrome.runtime.onMessage.addListener(this._onMessage.bind(this));
    chrome.action.onClicked.addListener(this._onActionClicked.bind(this));
  }

  // Promise-based message handling is not supported in Chrome: https://issues.chromium.org/issues/40753031
  private _onMessage(
    message: PageMessage,
    sender: chrome.runtime.MessageSender,
    sendResponse: (response: Record<string, unknown>) => void
  ) {
    switch (message.type) {
      case 'connectToMCPRelay':
<<<<<<< HEAD
        this._connectTab(
          message.tabId,
          message.windowId,
          message.mcpRelayUrl
        ).then(
          () => sendResponse({ success: true }),
          (error: unknown) =>
            sendResponse({
              success: false,
              error: error instanceof Error ? error.message : 'Unknown error',
            })
        );
        return true; // Return true to indicate that the response will be sent asynchronously
=======
        this._connectToRelay(sender.tab!.id!, message.mcpRelayUrl!).then(
            () => sendResponse({ success: true }),
            (error: any) => sendResponse({ success: false, error: error.message }));
        return true;
>>>>>>> f010164b
      case 'getTabs':
        this._getTabs().then(
          (tabs) =>
            sendResponse({ success: true, tabs, currentTabId: sender.tab?.id }),
          (error: unknown) =>
            sendResponse({
              success: false,
              error: error instanceof Error ? error.message : 'Unknown error',
            })
        );
        return true;
<<<<<<< HEAD
      default:
        // Explicitly handle unexpected message types
        sendResponse({
          success: false,
          error: `Unknown message type: ${typeof message === 'object' && message !== null ? (message as { type?: unknown }).type : 'invalid'}`,
        });
        return false;
=======
      case 'connectToTab':
        this._connectTab(sender.tab!.id!, message.tabId, message.windowId, message.mcpRelayUrl!).then(
            () => sendResponse({ success: true }),
            (error: any) => sendResponse({ success: false, error: error.message }));
        return true; // Return true to indicate that the response will be sent asynchronously
      case 'getConnectionStatus':
        sendResponse({
          connectedTabId: this._connectedTabId
        });
        return false;
      case 'disconnect':
        this._disconnect().then(
            () => sendResponse({ success: true }),
            (error: any) => sendResponse({ success: false, error: error.message }));
        return true;
>>>>>>> f010164b
    }
  }

<<<<<<< HEAD
  private async _connectTab(
    tabId: number,
    windowId: number,
    mcpRelayUrl: string
  ): Promise<void> {
=======
  private async _connectToRelay(selectorTabId: number, mcpRelayUrl: string): Promise<void> {
>>>>>>> f010164b
    try {
      debugLog(`Connecting to relay at ${mcpRelayUrl}`);
      const socket = new WebSocket(mcpRelayUrl);
      await new Promise<void>((resolve, reject) => {
        socket.onopen = () => resolve();
        socket.onerror = () => reject(new Error('WebSocket error'));
        setTimeout(() => reject(new Error('Connection timeout')), 5000);
      });

<<<<<<< HEAD
      const connection = new RelayConnection(socket, tabId);
      const connectionClosed = (m: string) => {
        debugLog(m);
        if (this._activeConnection === connection) {
          this._activeConnection = undefined;
          this._setConnectedTabId(null).catch((error) => {
            debugLog('Failed to update connected tab ID:', error);
          });
        }
      };
      socket.onclose = () => connectionClosed('WebSocket closed');
      socket.onerror = (error) =>
        connectionClosed(
          `WebSocket error: ${error.message || 'Unknown error'}`
        );
      this._activeConnection = connection;
=======
      const connection = new RelayConnection(socket);
      connection.onclose = () => {
        debugLog('Connection closed');
        this._pendingTabSelection.delete(selectorTabId);
        // TODO: show error in the selector tab?
      };
      this._pendingTabSelection.set(selectorTabId, { connection });
      debugLog(`Connected to MCP relay`);
    } catch (error: any) {
      debugLog(`Failed to connect to MCP relay:`, error.message);
      throw error;
    }
  }

  private async _connectTab(selectorTabId: number, tabId: number, windowId: number, mcpRelayUrl: string): Promise<void> {
    try {
      debugLog(`Connecting tab ${tabId} to relay at ${mcpRelayUrl}`);
      try {
        this._activeConnection?.close('Another connection is requested');
      } catch (error: any) {
        debugLog(`Error closing active connection:`, error);
      }
      await this._setConnectedTabId(null);

      this._activeConnection = this._pendingTabSelection.get(selectorTabId)?.connection;
      if (!this._activeConnection)
        throw new Error('No active MCP relay connection');
      this._pendingTabSelection.delete(selectorTabId);

      this._activeConnection.setTabId(tabId);
      this._activeConnection.onclose = () => {
        debugLog('MCP connection closed');
        this._activeConnection = undefined;
        void this._setConnectedTabId(null);
      };
>>>>>>> f010164b

      await Promise.all([
        this._setConnectedTabId(tabId),
        chrome.tabs.update(tabId, { active: true }),
        chrome.windows.update(windowId, { focused: true }),
      ]);
      debugLog('Connected to MCP bridge');
    } catch (error: unknown) {
      await this._setConnectedTabId(null);
      debugLog(
        `Failed to connect tab ${tabId}:`,
        error instanceof Error ? error.message : String(error)
      );
      throw error;
    }
  }

  private async _setConnectedTabId(tabId: number | null): Promise<void> {
    const oldTabId = this._connectedTabId;
    this._connectedTabId = tabId;
<<<<<<< HEAD
    if (oldTabId && oldTabId !== tabId) {
      await this._updateBadge(oldTabId, { text: '', color: null });
    }
    if (tabId) {
      await this._updateBadge(tabId, { text: '●', color: '#4CAF50' });
    }
  }

  private async _updateBadge(
    tabId: number,
    { text, color }: { text: string; color: string | null }
  ): Promise<void> {
    await chrome.action.setBadgeText({ tabId, text });
    if (color) {
      await chrome.action.setBadgeBackgroundColor({ tabId, color });
    }
  }

  private _onTabRemoved(tabId: number): void {
    if (this._connectedTabId !== tabId) {
=======
    if (oldTabId && oldTabId !== tabId)
      await this._updateBadge(oldTabId, { text: '' });
    if (tabId)
      await this._updateBadge(tabId, { text: '✓', color: '#4CAF50', title: 'Connected to MCP client' });
  }

  private async _updateBadge(tabId: number, { text, color, title }: { text: string; color?: string, title?: string }): Promise<void> {
    try {
      await chrome.action.setBadgeText({ tabId, text });
      await chrome.action.setTitle({ tabId, title: title || '' });
      if (color)
        await chrome.action.setBadgeBackgroundColor({ tabId, color });
    } catch (error: any) {
      // Ignore errors as the tab may be closed already.
    }
  }

  private async _onTabRemoved(tabId: number): Promise<void> {
    const pendingConnection = this._pendingTabSelection.get(tabId)?.connection;
    if (pendingConnection) {
      this._pendingTabSelection.delete(tabId);
      pendingConnection.close('Browser tab closed');
      return;
    }
    if (this._connectedTabId !== tabId)
>>>>>>> f010164b
      return;
    }
    this._activeConnection?.close('Browser tab closed');
    this._activeConnection = undefined;
    this._connectedTabId = null;
  }

<<<<<<< HEAD
  private async _onTabUpdated(
    tabId: number,
    changeInfo: chrome.tabs.TabChangeInfo
  ): Promise<void> {
    if (changeInfo.status === 'complete' && this._connectedTabId === tabId) {
      await this._setConnectedTabId(tabId);
    }
=======
  private _onTabActivated(activeInfo: chrome.tabs.TabActiveInfo) {
    for (const [tabId, pending] of this._pendingTabSelection) {
      if (tabId === activeInfo.tabId) {
        if (pending.timerId) {
          clearTimeout(pending.timerId);
          pending.timerId = undefined;
        }
        continue;
      }
      if (!pending.timerId) {
        pending.timerId = setTimeout(() => {
          const existed = this._pendingTabSelection.delete(tabId);
          if (existed) {
            pending.connection.close('Tab has been inactive for 5 seconds');
            chrome.tabs.sendMessage(tabId, { type: 'connectionTimeout' });
          }
        }, 5000);
        return;
      }
    }
  }

  private _onTabUpdated(tabId: number, changeInfo: chrome.tabs.TabChangeInfo, tab: chrome.tabs.Tab) {
    if (changeInfo.status === 'complete' && this._connectedTabId === tabId)
      void this._setConnectedTabId(tabId);
>>>>>>> f010164b
  }

  private async _getTabs(): Promise<chrome.tabs.Tab[]> {
    const tabs = await chrome.tabs.query({});
    return tabs.filter(
      (tab: chrome.tabs.Tab) =>
        tab.url &&
        !['chrome:', 'edge:', 'devtools:'].some((scheme) =>
          tab.url?.startsWith(scheme)
        )
    );
  }

  private async _onActionClicked(): Promise<void> {
    await chrome.tabs.create({
      url: chrome.runtime.getURL('status.html'),
      active: true
    });
  }

  private async _disconnect(): Promise<void> {
    this._activeConnection?.close('User disconnected');
    this._activeConnection = undefined;
    await this._setConnectedTabId(null);
  }
}

// Initialize the extension to set up event listeners
const tabShareExtension = new TabShareExtension();
// Keep a reference to prevent garbage collection
(globalThis as { tabShareExtension: TabShareExtension }).tabShareExtension =
  tabShareExtension;<|MERGE_RESOLUTION|>--- conflicted
+++ resolved
@@ -16,39 +16,34 @@
 
 import { debugLog, RelayConnection } from './relay-connection.js';
 
-<<<<<<< HEAD
 type PageMessage =
   | {
       type: 'connectToMCPRelay';
       mcpRelayUrl: string;
+    }
+  | {
+      type: 'getTabs';
+    }
+  | {
+      type: 'connectToTab';
       tabId: number;
       windowId: number;
-    }
-  | {
-      type: 'getTabs';
+      mcpRelayUrl: string;
+    }
+  | {
+      type: 'getConnectionStatus';
+    }
+  | {
+      type: 'disconnect';
     };
-=======
-type PageMessage = {
-  type: 'connectToMCPRelay';
-  mcpRelayUrl: string;
-} | {
-  type: 'getTabs';
-} | {
-  type: 'connectToTab';
-  tabId: number;
-  windowId: number;
-  mcpRelayUrl: string;
-} | {
-  type: 'getConnectionStatus';
-} | {
-  type: 'disconnect';
-};
->>>>>>> f010164b
 
 class TabShareExtension {
   private _activeConnection: RelayConnection | undefined;
   private _connectedTabId: number | null = null;
-  private _pendingTabSelection = new Map<number, { connection: RelayConnection, timerId?: number }>();
+  private _pendingTabSelection = new Map<
+    number,
+    { connection: RelayConnection; timerId?: number }
+  >();
 
   constructor() {
     chrome.tabs.onRemoved.addListener(this._onTabRemoved.bind(this));
@@ -62,78 +57,52 @@
   private _onMessage(
     message: PageMessage,
     sender: chrome.runtime.MessageSender,
-    sendResponse: (response: Record<string, unknown>) => void
+    sendResponse: (response: any) => void
   ) {
     switch (message.type) {
       case 'connectToMCPRelay':
-<<<<<<< HEAD
-        this._connectTab(
-          message.tabId,
-          message.windowId,
-          message.mcpRelayUrl
-        ).then(
+        this._connectToRelay(sender.tab!.id!, message.mcpRelayUrl!).then(
           () => sendResponse({ success: true }),
-          (error: unknown) =>
-            sendResponse({
-              success: false,
-              error: error instanceof Error ? error.message : 'Unknown error',
-            })
-        );
-        return true; // Return true to indicate that the response will be sent asynchronously
-=======
-        this._connectToRelay(sender.tab!.id!, message.mcpRelayUrl!).then(
-            () => sendResponse({ success: true }),
-            (error: any) => sendResponse({ success: false, error: error.message }));
+          (error: any) => sendResponse({ success: false, error: error.message })
+        );
         return true;
->>>>>>> f010164b
       case 'getTabs':
         this._getTabs().then(
           (tabs) =>
             sendResponse({ success: true, tabs, currentTabId: sender.tab?.id }),
-          (error: unknown) =>
-            sendResponse({
-              success: false,
-              error: error instanceof Error ? error.message : 'Unknown error',
-            })
+          (error: any) => sendResponse({ success: false, error: error.message })
         );
         return true;
-<<<<<<< HEAD
-      default:
-        // Explicitly handle unexpected message types
-        sendResponse({
-          success: false,
-          error: `Unknown message type: ${typeof message === 'object' && message !== null ? (message as { type?: unknown }).type : 'invalid'}`,
-        });
-        return false;
-=======
       case 'connectToTab':
-        this._connectTab(sender.tab!.id!, message.tabId, message.windowId, message.mcpRelayUrl!).then(
-            () => sendResponse({ success: true }),
-            (error: any) => sendResponse({ success: false, error: error.message }));
+        this._connectTab(
+          sender.tab!.id!,
+          message.tabId,
+          message.windowId,
+          message.mcpRelayUrl!
+        ).then(
+          () => sendResponse({ success: true }),
+          (error: any) => sendResponse({ success: false, error: error.message })
+        );
         return true; // Return true to indicate that the response will be sent asynchronously
       case 'getConnectionStatus':
         sendResponse({
-          connectedTabId: this._connectedTabId
+          connectedTabId: this._connectedTabId,
         });
         return false;
       case 'disconnect':
         this._disconnect().then(
-            () => sendResponse({ success: true }),
-            (error: any) => sendResponse({ success: false, error: error.message }));
+          () => sendResponse({ success: true }),
+          (error: any) => sendResponse({ success: false, error: error.message })
+        );
         return true;
->>>>>>> f010164b
-    }
-  }
-
-<<<<<<< HEAD
-  private async _connectTab(
-    tabId: number,
-    windowId: number,
+    }
+    return false;
+  }
+
+  private async _connectToRelay(
+    selectorTabId: number,
     mcpRelayUrl: string
   ): Promise<void> {
-=======
-  private async _connectToRelay(selectorTabId: number, mcpRelayUrl: string): Promise<void> {
->>>>>>> f010164b
     try {
       debugLog(`Connecting to relay at ${mcpRelayUrl}`);
       const socket = new WebSocket(mcpRelayUrl);
@@ -143,24 +112,6 @@
         setTimeout(() => reject(new Error('Connection timeout')), 5000);
       });
 
-<<<<<<< HEAD
-      const connection = new RelayConnection(socket, tabId);
-      const connectionClosed = (m: string) => {
-        debugLog(m);
-        if (this._activeConnection === connection) {
-          this._activeConnection = undefined;
-          this._setConnectedTabId(null).catch((error) => {
-            debugLog('Failed to update connected tab ID:', error);
-          });
-        }
-      };
-      socket.onclose = () => connectionClosed('WebSocket closed');
-      socket.onerror = (error) =>
-        connectionClosed(
-          `WebSocket error: ${error.message || 'Unknown error'}`
-        );
-      this._activeConnection = connection;
-=======
       const connection = new RelayConnection(socket);
       connection.onclose = () => {
         debugLog('Connection closed');
@@ -168,24 +119,30 @@
         // TODO: show error in the selector tab?
       };
       this._pendingTabSelection.set(selectorTabId, { connection });
-      debugLog(`Connected to MCP relay`);
+      debugLog('Connected to MCP relay');
     } catch (error: any) {
-      debugLog(`Failed to connect to MCP relay:`, error.message);
+      debugLog('Failed to connect to MCP relay:', error.message);
       throw error;
     }
   }
 
-  private async _connectTab(selectorTabId: number, tabId: number, windowId: number, mcpRelayUrl: string): Promise<void> {
+  private async _connectTab(
+    selectorTabId: number,
+    tabId: number,
+    windowId: number,
+    mcpRelayUrl: string
+  ): Promise<void> {
     try {
       debugLog(`Connecting tab ${tabId} to relay at ${mcpRelayUrl}`);
       try {
         this._activeConnection?.close('Another connection is requested');
       } catch (error: any) {
-        debugLog(`Error closing active connection:`, error);
+        debugLog('Error closing active connection:', error);
       }
       await this._setConnectedTabId(null);
 
-      this._activeConnection = this._pendingTabSelection.get(selectorTabId)?.connection;
+      this._activeConnection =
+        this._pendingTabSelection.get(selectorTabId)?.connection;
       if (!this._activeConnection)
         throw new Error('No active MCP relay connection');
       this._pendingTabSelection.delete(selectorTabId);
@@ -196,7 +153,6 @@
         this._activeConnection = undefined;
         void this._setConnectedTabId(null);
       };
->>>>>>> f010164b
 
       await Promise.all([
         this._setConnectedTabId(tabId),
@@ -204,12 +160,9 @@
         chrome.windows.update(windowId, { focused: true }),
       ]);
       debugLog('Connected to MCP bridge');
-    } catch (error: unknown) {
+    } catch (error: any) {
       await this._setConnectedTabId(null);
-      debugLog(
-        `Failed to connect tab ${tabId}:`,
-        error instanceof Error ? error.message : String(error)
-      );
+      debugLog(`Failed to connect tab ${tabId}:`, error.message);
       throw error;
     }
   }
@@ -217,40 +170,24 @@
   private async _setConnectedTabId(tabId: number | null): Promise<void> {
     const oldTabId = this._connectedTabId;
     this._connectedTabId = tabId;
-<<<<<<< HEAD
-    if (oldTabId && oldTabId !== tabId) {
-      await this._updateBadge(oldTabId, { text: '', color: null });
-    }
-    if (tabId) {
-      await this._updateBadge(tabId, { text: '●', color: '#4CAF50' });
-    }
-  }
-
-  private async _updateBadge(
-    tabId: number,
-    { text, color }: { text: string; color: string | null }
-  ): Promise<void> {
-    await chrome.action.setBadgeText({ tabId, text });
-    if (color) {
-      await chrome.action.setBadgeBackgroundColor({ tabId, color });
-    }
-  }
-
-  private _onTabRemoved(tabId: number): void {
-    if (this._connectedTabId !== tabId) {
-=======
     if (oldTabId && oldTabId !== tabId)
       await this._updateBadge(oldTabId, { text: '' });
     if (tabId)
-      await this._updateBadge(tabId, { text: '✓', color: '#4CAF50', title: 'Connected to MCP client' });
-  }
-
-  private async _updateBadge(tabId: number, { text, color, title }: { text: string; color?: string, title?: string }): Promise<void> {
+      await this._updateBadge(tabId, {
+        text: '✓',
+        color: '#4CAF50',
+        title: 'Connected to MCP client',
+      });
+  }
+
+  private async _updateBadge(
+    tabId: number,
+    { text, color, title }: { text: string; color?: string; title?: string }
+  ): Promise<void> {
     try {
       await chrome.action.setBadgeText({ tabId, text });
       await chrome.action.setTitle({ tabId, title: title || '' });
-      if (color)
-        await chrome.action.setBadgeBackgroundColor({ tabId, color });
+      if (color) await chrome.action.setBadgeBackgroundColor({ tabId, color });
     } catch (error: any) {
       // Ignore errors as the tab may be closed already.
     }
@@ -263,24 +200,12 @@
       pendingConnection.close('Browser tab closed');
       return;
     }
-    if (this._connectedTabId !== tabId)
->>>>>>> f010164b
-      return;
-    }
+    if (this._connectedTabId !== tabId) return;
     this._activeConnection?.close('Browser tab closed');
     this._activeConnection = undefined;
     this._connectedTabId = null;
   }
 
-<<<<<<< HEAD
-  private async _onTabUpdated(
-    tabId: number,
-    changeInfo: chrome.tabs.TabChangeInfo
-  ): Promise<void> {
-    if (changeInfo.status === 'complete' && this._connectedTabId === tabId) {
-      await this._setConnectedTabId(tabId);
-    }
-=======
   private _onTabActivated(activeInfo: chrome.tabs.TabActiveInfo) {
     for (const [tabId, pending] of this._pendingTabSelection) {
       if (tabId === activeInfo.tabId) {
@@ -303,19 +228,22 @@
     }
   }
 
-  private _onTabUpdated(tabId: number, changeInfo: chrome.tabs.TabChangeInfo, tab: chrome.tabs.Tab) {
+  private _onTabUpdated(
+    tabId: number,
+    changeInfo: chrome.tabs.TabChangeInfo,
+    tab: chrome.tabs.Tab
+  ) {
     if (changeInfo.status === 'complete' && this._connectedTabId === tabId)
       void this._setConnectedTabId(tabId);
->>>>>>> f010164b
   }
 
   private async _getTabs(): Promise<chrome.tabs.Tab[]> {
     const tabs = await chrome.tabs.query({});
     return tabs.filter(
-      (tab: chrome.tabs.Tab) =>
+      (tab) =>
         tab.url &&
         !['chrome:', 'edge:', 'devtools:'].some((scheme) =>
-          tab.url?.startsWith(scheme)
+          tab.url!.startsWith(scheme)
         )
     );
   }
@@ -323,7 +251,7 @@
   private async _onActionClicked(): Promise<void> {
     await chrome.tabs.create({
       url: chrome.runtime.getURL('status.html'),
-      active: true
+      active: true,
     });
   }
 
@@ -334,8 +262,4 @@
   }
 }
 
-// Initialize the extension to set up event listeners
-const tabShareExtension = new TabShareExtension();
-// Keep a reference to prevent garbage collection
-(globalThis as { tabShareExtension: TabShareExtension }).tabShareExtension =
-  tabShareExtension;+new TabShareExtension();